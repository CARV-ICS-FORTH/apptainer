# Installing Singularity

Since you are reading this from the Singularity source code, it will be assumed
that you are building/compiling.

For full instructions on installation, check out our
[installation guide](https://www.sylabs.io/guides/3.0/user-guide/installation.html).

## Install system dependencies

You must first install development tools and libraries to your host.
On Debian-based systems:

```
$ sudo apt-get update && \
  sudo apt-get install -y build-essential \
  libssl-dev uuid-dev libseccomp-dev \
  pkg-config squashfs-tools cryptsetup
```

On CentOS/RHEL:

```
$ sudo yum groupinstall -y 'Development Tools' && \
  sudo yum install -y epel-release && \
  sudo yum install -y golang openssl-devel libuuid-devel \
  libseccomp-devel squashfs-tools cryptsetup
```

_NOTE:_ On CentOS/RHEL 6 or less, you may skip `libseccomp-devel`.

## Install Golang

This is one of several ways to [install and configure golang](https://golang.org/doc/install).  The CentOS/RHEL instructions above already installed it so this method is not needed there.

First, download the Golang archive to `/tmp`, then extract the archive to `/usr/local`.

_**NOTE:** if you are updating Go from a older version, make sure you remove `/usr/local/go` before
reinstalling it._

```
$ export VERSION=1.12.9 OS=linux ARCH=amd64  # change this as you need

$ wget -O /tmp/go${VERSION}.${OS}-${ARCH}.tar.gz https://dl.google.com/go/go${VERSION}.${OS}-${ARCH}.tar.gz && \
  sudo tar -C /usr/local -xzf /tmp/go${VERSION}.${OS}-${ARCH}.tar.gz
```

Finally, set up your environment for Go:

```
$ echo 'export GOPATH=${HOME}/go' >> ~/.bashrc && \
  echo 'export PATH=/usr/local/go/bin:${PATH}:${GOPATH}/bin' >> ~/.bashrc && \
  source ~/.bashrc
```

## Install golangci-lint

This is an optional (but highly recommended!) step. To ensure
consistency and to catch certain kinds of issues early, we provide a
configuration file for golangci-lint. Every pull request must pass the
checks specified there, and these will be run automatically before
attempting to merge the code. If you are modifying Singularity and
contributing your changes to the repository, it's faster to run these
checks locally before uploading your pull request.

In order to install golangci-lint, you can run:

```
$ curl -sfL https://install.goreleaser.com/github.com/golangci/golangci-lint.sh |
  sh -s -- -b $(go env GOPATH)/bin v1.15.0
```

This will download and install golangci-lint from its Github releases
page (using version v1.15.0 at the moment).

## Clone the repo

Golang is a bit finicky about where things are placed. Here is the correct way
to build Singularity from source:

```
$ mkdir -p ${GOPATH}/src/github.com/sylabs && \
  cd ${GOPATH}/src/github.com/sylabs && \
  git clone https://github.com/sylabs/singularity.git && \
  cd singularity
```

To build a stable version of Singularity, check out a [release tag](https://github.com/sylabs/singularity/tags) before compiling:

```
<<<<<<< HEAD
$ git checkout v3.3.0
=======
$ git checkout v3.4.1
>>>>>>> 5d9975e9
```

## Compiling Singularity

You can build Singularity using the following commands:

```
$ cd ${GOPATH}/src/github.com/sylabs/singularity && \
  ./mconfig && \
  cd ./builddir && \
  make && \
  sudo make install
```

And that's it! Now you can check your Singularity version by running:

```
$ singularity version
```
To build in a different folder and to set the install prefix to a different path:

```
$ ./mconfig -p /usr/local -b ./buildtree
```

## Install from the RPM

*NOTE: You should only attempt to build the RPM on a CentOS/RHEL system.*

To build the RPM, you first need to install `rpm-build` and `wget`:

```
$ sudo yum -y update && sudo yum install -y rpm-build wget
```

Make sure you have also 
[installed the system dependencies](#install-system-dependencies)
as shown above.  Then download the latest 
[release tarball](https://github.com/sylabs/singularity/releases)
and use it to install the RPM like this: 

```
<<<<<<< HEAD
$ export VERSION=3.3.0  # this is the singularity version, change as you need
=======
$ export VERSION=3.4.1  # this is the singularity version, change as you need
>>>>>>> 5d9975e9

$ wget https://github.com/sylabs/singularity/releases/download/v${VERSION}/singularity-${VERSION}.tar.gz && \
    rpmbuild -tb singularity-${VERSION}.tar.gz && \
    sudo rpm -ivh ~/rpmbuild/RPMS/x86_64/singularity-${VERSION}-1.el7.x86_64.rpm && \
    rm -rf ~/rpmbuild singularity-${VERSION}*.tar.gz
```

Alternatively, to build an RPM from the latest master you can 
[clone the repo as detailed above](#clone-the-repo).  Then create your own
tarball and use it to install Singularity:

```
$ cd $GOPATH/src/github.com/sylabs/singularity && \
  ./mconfig && \
  make -C builddir rpm && \
  sudo rpm -ivh ~/rpmbuild/RPMS/x86_64/singularity-3.0.3-687.gf3da9de.el7.x86_64.rpm # or whatever version you built
```

To build an rpm with an alternative install prefix set RPMPREFIX on the
make step, for example:

```
$ make -C builddir rpm RPMPREFIX=/usr/local
```

For more information on installing/updating/uninstalling the RPM, check out our 
[admin docs](https://www.sylabs.io/guides/3.0/admin-guide/admin_quickstart.html).<|MERGE_RESOLUTION|>--- conflicted
+++ resolved
@@ -88,11 +88,7 @@
 To build a stable version of Singularity, check out a [release tag](https://github.com/sylabs/singularity/tags) before compiling:
 
 ```
-<<<<<<< HEAD
-$ git checkout v3.3.0
-=======
 $ git checkout v3.4.1
->>>>>>> 5d9975e9
 ```
 
 ## Compiling Singularity
@@ -135,11 +131,7 @@
 and use it to install the RPM like this: 
 
 ```
-<<<<<<< HEAD
-$ export VERSION=3.3.0  # this is the singularity version, change as you need
-=======
 $ export VERSION=3.4.1  # this is the singularity version, change as you need
->>>>>>> 5d9975e9
 
 $ wget https://github.com/sylabs/singularity/releases/download/v${VERSION}/singularity-${VERSION}.tar.gz && \
     rpmbuild -tb singularity-${VERSION}.tar.gz && \
