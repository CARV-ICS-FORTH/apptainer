// Copyright (c) 2018-2019, Sylabs Inc. All rights reserved.
// This software is licensed under a 3-clause BSD license. Please consult the
// LICENSE.md file distributed with the sources of this project regarding your
// rights to use or distribute this software.

package cli

import (
	"bufio"
	"encoding/json"
	"fmt"
	"io"
	"os"
	"path/filepath"
	"strconv"
	"strings"

	"github.com/sylabs/singularity/pkg/cmdline"

	"github.com/opencontainers/runtime-tools/generate"
	"github.com/spf13/cobra"
	"github.com/sylabs/singularity/docs"
	"github.com/sylabs/singularity/internal/pkg/buildcfg"
	"github.com/sylabs/singularity/internal/pkg/sylog"
	"github.com/sylabs/singularity/internal/pkg/util/exec"

	"github.com/sylabs/singularity/internal/pkg/runtime/engines/config"
	"github.com/sylabs/singularity/internal/pkg/runtime/engines/config/oci"
	singularityConfig "github.com/sylabs/singularity/pkg/runtime/engines/singularity/config"
)

var (
	labels      bool
	deffile     bool
	runscript   bool
	testfile    bool
	environment bool
	helpfile    bool
	jsonfmt     bool
)

<<<<<<< HEAD
// --app
var inspectAppNameFlag = cmdline.Flag{
	ID:           "inspectAppNameFlag",
	Value:        &AppName,
	DefaultValue: "",
	Name:         "app",
	Usage:        "inspect a specific app",
	EnvKeys:      []string{"APP"},
}
=======
type inspectAttributes struct {
	Labels      map[string]string `json:"labels,omitempty"`
	Deffile     string            `json:"deffile,omitempty"`
	Runscript   string            `json:"runscript,omitempty"`
	Test        string            `json:"test,omitempty"`
	Environment map[string]string `json:"environment,omitempty"`
	Helpfile    string            `json:"helpfile,omitempty"`
}

type inspectFormat struct {
	Attributes inspectAttributes `json:"attributes"`
	Type       string            `json:"type"`
}

func init() {
	InspectCmd.Flags().SetInterspersed(false)

	InspectCmd.Flags().StringVar(&AppName, "app", "", "inspect a specific app")
	InspectCmd.Flags().SetAnnotation("app", "envkey", []string{"APP"})
>>>>>>> 47935290

// -l|--labels
var inspectLabelsFlag = cmdline.Flag{
	ID:           "inspectLabelsFlag",
	Value:        &labels,
	DefaultValue: false,
	Name:         "labels",
	ShortHand:    "l",
	Usage:        "show the labels associated with the image (default)",
	EnvKeys:      []string{"LABELS"},
}

// -d|--deffile
var inspectDeffileFlag = cmdline.Flag{
	ID:           "inspectDeffileFlag",
	Value:        &deffile,
	DefaultValue: false,
	Name:         "deffile",
	ShortHand:    "d",
	Usage:        "show the Singularity recipe file that was used to generate the image",
	EnvKeys:      []string{"DEFFILE"},
}

// -r|--runscript
var inspectRunscriptFlag = cmdline.Flag{
	ID:           "inspectRunscriptFlag",
	Value:        &runscript,
	DefaultValue: false,
	Name:         "runscript",
	ShortHand:    "r",
	Usage:        "show the runscript for the image",
	EnvKeys:      []string{"RUNSCRIPT"},
}

// -t|--test
var inspectTestFlag = cmdline.Flag{
	ID:           "inspectTestFlag",
	Value:        &testfile,
	DefaultValue: false,
	Name:         "test",
	ShortHand:    "t",
	Usage:        "show the test script for the image",
	EnvKeys:      []string{"TEST"},
}

// -e|--environment
var inspectEnvironmentFlag = cmdline.Flag{
	ID:           "inspectEnvironmentFlag",
	Value:        &environment,
	DefaultValue: false,
	Name:         "environment",
	ShortHand:    "e",
	Usage:        "show the environment settings for the image",
	EnvKeys:      []string{"ENVIRONMENT"},
}

// -H|--helpfile
var inspectHelpfileFlag = cmdline.Flag{
	ID:           "inspectHelpfileFlag",
	Value:        &helpfile,
	DefaultValue: false,
	Name:         "helpfile",
	ShortHand:    "H",
	Usage:        "inspect the runscript helpfile, if it exists",
	EnvKeys:      []string{"HELPFILE"},
}

// -j|--json
var inspectJSONFlag = cmdline.Flag{
	ID:           "inspectJSONFlag",
	Value:        &jsonfmt,
	DefaultValue: false,
	Name:         "json",
	ShortHand:    "j",
	Usage:        "print structured json instead of sections",
	EnvKeys:      []string{"JSON"},
}

func init() {
	cmdManager.RegisterCmd(InspectCmd, false)

	cmdManager.RegisterCmdFlag(&inspectAppNameFlag, InspectCmd)
	cmdManager.RegisterCmdFlag(&inspectDeffileFlag, InspectCmd)
	cmdManager.RegisterCmdFlag(&inspectEnvironmentFlag, InspectCmd)
	cmdManager.RegisterCmdFlag(&inspectHelpfileFlag, InspectCmd)
	cmdManager.RegisterCmdFlag(&inspectJSONFlag, InspectCmd)
	cmdManager.RegisterCmdFlag(&inspectLabelsFlag, InspectCmd)
	cmdManager.RegisterCmdFlag(&inspectRunscriptFlag, InspectCmd)
	cmdManager.RegisterCmdFlag(&inspectTestFlag, InspectCmd)
}

func getPathPrefix(appName string) string {
	if appName == "" {
		return "/.singularity.d"
	}
	return fmt.Sprintf("/scif/apps/%s/scif", appName)
}

func getSingleFileCommand(file string, label string, appName string) string {
	var str strings.Builder
	str.WriteString(fmt.Sprintf(" if [ -f %s/%s ]; then", getPathPrefix(appName), file))
	str.WriteString(fmt.Sprintf("     echo %s:`wc -c < %s/%s`;", label, getPathPrefix(appName), file))
	str.WriteString(fmt.Sprintf("     cat %s/%s;", getPathPrefix(appName), file))
	str.WriteString(" fi;")
	return str.String()
}

func getLabelsCommand(appName string) string {
	return getSingleFileCommand("labels.json", "labels", appName)
}

func getDefinitionCommand() string {
	return getSingleFileCommand("Singularity", "deffile", "")
}

func getRunscriptCommand(appName string) string {
	return getSingleFileCommand("runscript", "runscript", appName)
}

func getTestCommand(appName string) string {
	return getSingleFileCommand("test", "test", appName)
}

func getEnvironmentCommand(appName string) string {
	var str strings.Builder
	str.WriteString(" for env in %s/env/9*-environment.sh; do")
	str.WriteString("     echo `basename -z $env`:`wc -c < $env`;")
	str.WriteString("     cat $env;")
	str.WriteString(" done;")
	return fmt.Sprintf(str.String(), getPathPrefix(appName))
}

func getHelpCommand(appName string) string {
	return getSingleFileCommand("runscript.help", "helpfile", appName)
}

func setAttribute(obj *inspectFormat, label string, value string) {
	switch label {
	case "deffile":
		obj.Attributes.Deffile = value
	case "test":
		obj.Attributes.Test = value
	case "helpfile":
		obj.Attributes.Helpfile = value
	case "labels":
		if err := json.Unmarshal([]byte(value), &obj.Attributes.Labels); err != nil {
			sylog.Warningf("Unable to parse labels: %s", value)
		}
	case "runscript":
		obj.Attributes.Runscript = value
	default:
		if strings.HasSuffix(label, "environment.sh") {
			obj.Attributes.Environment[label] = value
		} else {
			sylog.Warningf("Trying to set attribute for unknown label: %s", label)
		}
	}
}

func getAppCheck(appName string) string {
	return fmt.Sprintf("if ! [ -d \"/scif/apps/%s\" ]; then echo \"App %s does not exist.\"; exit 2; fi;", appName, appName)
}

// InspectCmd represents the build command
var InspectCmd = &cobra.Command{
	DisableFlagsInUseLine: true,
	Args:                  cobra.ExactArgs(1),

	Use:     docs.InspectUse,
	Short:   docs.InspectShort,
	Long:    docs.InspectLong,
	Example: docs.InspectExample,

	Run: func(cmd *cobra.Command, args []string) {

		// Sanity check
		if _, err := os.Stat(args[0]); err != nil {
			sylog.Fatalf("container not found: %s", err)
		}

		abspath, err := filepath.Abs(args[0])
		if err != nil {
			sylog.Fatalf("While determining absolute file path: %v", err)
		}
		name := filepath.Base(abspath)

		a := []string{"/bin/sh", "-c", ""}

		// If AppName is given fail quickly (exit) if it doesn't exist
		if AppName != "" {
			sylog.Debugf("Inspection of App %s Selected.", AppName)
			a[2] += getAppCheck(AppName)
		}

		if helpfile {
			sylog.Debugf("Inspection of helpfile selected.")
			a[2] += getHelpCommand(AppName)
		}

		if deffile {
			sylog.Debugf("Inspection of deffile selected.")
			a[2] += getDefinitionCommand()
		}

		if runscript {
			sylog.Debugf("Inspection of runscript selected.")
			a[2] += getRunscriptCommand(AppName)
		}

		if testfile {
			sylog.Debugf("Inspection of test selected.")
			a[2] += getTestCommand(AppName)
		}

		if environment {
			sylog.Debugf("Inspection of environment selected.")
			a[2] += getEnvironmentCommand(AppName)
		}

		// Default to labels if nothing was appended
		if labels || len(a[2]) == 0 {
			sylog.Debugf("Inspection of labels selected.")
			a[2] += getLabelsCommand(AppName)
		}

		// Execute the compound command string.
		fileContents, err := getFileContent(abspath, name, a)
		if err != nil {
			sylog.Fatalf("Could not inspect container: %v", err)
		}

		inspectObj := inspectFormat{}
		inspectObj.Type = "container"
		inspectObj.Attributes.Labels = make(map[string]string)
		inspectObj.Attributes.Environment = make(map[string]string)

		// Parse the command output string into sections.
		reader := bufio.NewReader(strings.NewReader(fileContents))
		for {
			section, err := reader.ReadBytes('\n')
			if err != nil {
				break
			}
			parts := strings.SplitN(strings.TrimSpace(string(section)), ":", 3)
			if len(parts) == 2 {
				label := parts[0]
				sizeData, errConv := strconv.Atoi(parts[1])
				if errConv != nil {
					sylog.Fatalf("Badly formatted content, can't recover: %v", parts)
				}
				sylog.Debugf("Section %s found with %d bytes of data.", label, sizeData)
				data := make([]byte, sizeData)
				n, err := io.ReadFull(reader, data)
				if n != len(data) && err != nil {
					sylog.Fatalf("Unable to read %d bytes.", sizeData)
				}
				setAttribute(&inspectObj, label, string(data))
			} else {
				sylog.Fatalf("Badly formatted content, can't recover: %v", parts)
			}
		}

		// Output the inspection results (use JSON if requested).
		if jsonfmt {
			jsonObj, err := json.MarshalIndent(inspectObj, "", "\t")
			if err != nil {
				sylog.Fatalf("Could not format inspected data as JSON.")
			}
			fmt.Println(string(jsonObj))
		} else {
			if inspectObj.Attributes.Helpfile != "" {
				fmt.Println("==helpfile==\n" + inspectObj.Attributes.Helpfile)
			}
			if inspectObj.Attributes.Deffile != "" {
				fmt.Println("==deffile==\n" + inspectObj.Attributes.Deffile)
			}
			if inspectObj.Attributes.Runscript != "" {
				fmt.Println("==runscript==\n" + inspectObj.Attributes.Runscript)
			}
			if inspectObj.Attributes.Test != "" {
				fmt.Println("==test==\n" + inspectObj.Attributes.Test)
			}
			if len(inspectObj.Attributes.Environment) > 0 {
				fmt.Println("==environment==")
				for envLabel, envValue := range inspectObj.Attributes.Environment {
					fmt.Println("==environment:" + envLabel + "==\n" + envValue)
				}
			}
			if len(inspectObj.Attributes.Labels) > 0 {
				fmt.Println("==labels==")
				for labLabel, labValue := range inspectObj.Attributes.Labels {
					fmt.Println(labLabel + ": " + labValue)
				}
			}
		}
	},
	TraverseChildren: true,
}

func getFileContent(abspath, name string, args []string) (string, error) {
	starter := buildcfg.LIBEXECDIR + "/singularity/bin/starter-suid"
	procname := "Singularity inspect"
	Env := []string{sylog.GetEnvVar()}

	engineConfig := singularityConfig.NewConfig()
	ociConfig := &oci.Config{}
	generator := generate.Generator{Config: &ociConfig.Spec}
	engineConfig.OciConfig = ociConfig

	generator.SetProcessArgs(args)
	generator.SetProcessCwd("/")
	engineConfig.SetImage(abspath)

	cfg := &config.Common{
		EngineName:   singularityConfig.Name,
		ContainerID:  name,
		EngineConfig: engineConfig,
	}

	configData, err := json.Marshal(cfg)
	if err != nil {
		sylog.Fatalf("CLI Failed to marshal CommonEngineConfig: %s\n", err)
	}

	//record from stdout and store as a string to return as the contents of the file?

	cmd, err := exec.PipeCommand(starter, []string{procname}, Env, configData)
	if err != nil {
		sylog.Fatalf("%s: %s", err, cmd.Args)
	}

	b, err := cmd.Output()
	if err != nil {
		sylog.Fatalf("%s: %s", err, b)
	}

	return string(b), nil
}<|MERGE_RESOLUTION|>--- conflicted
+++ resolved
@@ -39,7 +39,20 @@
 	jsonfmt     bool
 )
 
-<<<<<<< HEAD
+type inspectAttributes struct {
+	Labels      map[string]string `json:"labels,omitempty"`
+	Deffile     string            `json:"deffile,omitempty"`
+	Runscript   string            `json:"runscript,omitempty"`
+	Test        string            `json:"test,omitempty"`
+	Environment map[string]string `json:"environment,omitempty"`
+	Helpfile    string            `json:"helpfile,omitempty"`
+}
+
+type inspectFormat struct {
+	Attributes inspectAttributes `json:"attributes"`
+	Type       string            `json:"type"`
+}
+
 // --app
 var inspectAppNameFlag = cmdline.Flag{
 	ID:           "inspectAppNameFlag",
@@ -49,27 +62,6 @@
 	Usage:        "inspect a specific app",
 	EnvKeys:      []string{"APP"},
 }
-=======
-type inspectAttributes struct {
-	Labels      map[string]string `json:"labels,omitempty"`
-	Deffile     string            `json:"deffile,omitempty"`
-	Runscript   string            `json:"runscript,omitempty"`
-	Test        string            `json:"test,omitempty"`
-	Environment map[string]string `json:"environment,omitempty"`
-	Helpfile    string            `json:"helpfile,omitempty"`
-}
-
-type inspectFormat struct {
-	Attributes inspectAttributes `json:"attributes"`
-	Type       string            `json:"type"`
-}
-
-func init() {
-	InspectCmd.Flags().SetInterspersed(false)
-
-	InspectCmd.Flags().StringVar(&AppName, "app", "", "inspect a specific app")
-	InspectCmd.Flags().SetAnnotation("app", "envkey", []string{"APP"})
->>>>>>> 47935290
 
 // -l|--labels
 var inspectLabelsFlag = cmdline.Flag{
