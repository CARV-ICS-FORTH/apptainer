--- conflicted
+++ resolved
@@ -205,13 +205,8 @@
 		id = descrID
 	}
 
-<<<<<<< HEAD
 	if (id != 0 || isGroup) && all {
-		return 0, false, fmt.Errorf("'--all' not compatible with '--sif-id' or '--groupid'")
-=======
-	if (id != 0 || isGroup) && verifyAll {
-		sylog.Fatalf("'--all' not compatible with '--sif-id' or '--group-id'")
->>>>>>> 37c352cd
+		return 0, false, fmt.Errorf("'--all' not compatible with '--sif-id' or '--group-id'")
 	}
 
 	return id, isGroup, nil
