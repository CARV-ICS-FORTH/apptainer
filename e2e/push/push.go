// Copyright (c) 2019, Sylabs Inc. All rights reserved.
// This software is licensed under a 3-clause BSD license. Please consult the
// LICENSE.md file distributed with the sources of this project regarding your
// rights to use or distribute this software.

// Package push tests only test the oras transport (and a invalid transport) against a local registry
package push

import (
	"fmt"
	"io/ioutil"
	"os"
	"path/filepath"
	"strings"
	"testing"

	"github.com/pkg/errors"
	"github.com/sylabs/singularity/e2e/internal/e2e"
	"github.com/sylabs/singularity/e2e/internal/testhelper"
)

type ctx struct {
	env e2e.TestEnv
}

func (c ctx) testInvalidTransport(t *testing.T) {
<<<<<<< HEAD
=======
	e2e.EnsureImage(t, c.env)

>>>>>>> 64d4d020
	tests := []struct {
		name       string
		uri        string
		expectOp   e2e.SingularityCmdResultOp
		expectExit int
	}{
		{
			name:       "push invalid transport",
			uri:        "nothing://bar/foo/foobar:latest",
			expectOp:   e2e.ExpectError(e2e.ContainMatch, "Unsupported transport type: nothing"),
			expectExit: 255,
		},
	}

	for _, tt := range tests {
		args := []string{c.env.ImagePath, tt.uri}

		c.env.RunSingularity(
			t,
			e2e.AsSubtest(tt.name),
			e2e.WithProfile(e2e.UserProfile),
			e2e.WithCommand("push"),
			e2e.WithArgs(args...),
			e2e.ExpectExit(tt.expectExit, tt.expectOp),
		)
	}
}

func (c ctx) testPushCmd(t *testing.T) {
<<<<<<< HEAD
=======
	e2e.EnsureImage(t, c.env)

>>>>>>> 64d4d020
	e2e.PrepRegistry(t, c.env)

	// setup file and dir to use as invalid sources
	orasInvalidDir, err := ioutil.TempDir(c.env.TestDir, "oras_push_dir-")
	if err != nil {
		err = errors.Wrap(err, "creating oras temporary directory")
		t.Fatalf("unable to create src dir for push tests: %+v", err)
	}

	orasInvalidFile, err := e2e.WriteTempFile(orasInvalidDir, "oras_invalid_image-", "Invalid Image Contents")
	if err != nil {
		err = errors.Wrap(err, "creating oras temporary file")
		t.Fatalf("unable to create src file for push tests: %+v", err)
	}

	tests := []struct {
		desc             string // case description
		dstURI           string // destination URI for image
		imagePath        string // src image path
		expectedExitCode int    // expected exit code for the test
	}{
		{
			desc:             "non existent image",
			imagePath:        filepath.Join(orasInvalidDir, "not_an_existing_file.sif"),
			dstURI:           fmt.Sprintf("oras://%s/non_existent:test", c.env.TestRegistry),
			expectedExitCode: 255,
		},
		{
			desc:             "non SIF file",
			imagePath:        orasInvalidFile,
			dstURI:           fmt.Sprintf("oras://%s/non_sif:test", c.env.TestRegistry),
			expectedExitCode: 255,
		},
		{
			desc:             "directory",
			imagePath:        orasInvalidDir,
			dstURI:           fmt.Sprintf("oras://%s/directory:test", c.env.TestRegistry),
			expectedExitCode: 255,
		},
		{
			desc:             "standard SIF push",
			imagePath:        c.env.ImagePath,
			dstURI:           fmt.Sprintf("oras://%s/standard_sif:test", c.env.TestRegistry),
			expectedExitCode: 0,
		},
	}

	for _, tt := range tests {
		tmpdir, err := ioutil.TempDir(c.env.TestDir, "pull_test.")
		if err != nil {
			t.Fatalf("Failed to create temporary directory for pull test: %+v", err)
		}
		defer os.RemoveAll(tmpdir)

		// We create the list of arguments using a string instead of a slice of
		// strings because using slices of strings most of the type ends up adding
		// an empty elements to the list when passing it to the command, which
		// will create a failure.
		args := tt.dstURI
		if tt.imagePath != "" {
			args = tt.imagePath + " " + args
		}

		c.env.RunSingularity(
			t,
			e2e.AsSubtest(tt.desc),
			e2e.WithProfile(e2e.UserProfile),
			e2e.WithCommand("push"),
			e2e.WithArgs(strings.Split(args, " ")...),
			e2e.ExpectExit(tt.expectedExitCode),
		)
	}
}

// E2ETests is the main func to trigger the test suite
func E2ETests(env e2e.TestEnv) func(*testing.T) {
	c := ctx{
		env: env,
	}

	return testhelper.TestRunner(map[string]func(*testing.T){
		"invalid transport": c.testInvalidTransport,
		"oras":              c.testPushCmd,
	})
}<|MERGE_RESOLUTION|>--- conflicted
+++ resolved
@@ -24,11 +24,8 @@
 }
 
 func (c ctx) testInvalidTransport(t *testing.T) {
-<<<<<<< HEAD
-=======
 	e2e.EnsureImage(t, c.env)
 
->>>>>>> 64d4d020
 	tests := []struct {
 		name       string
 		uri        string
@@ -58,11 +55,8 @@
 }
 
 func (c ctx) testPushCmd(t *testing.T) {
-<<<<<<< HEAD
-=======
 	e2e.EnsureImage(t, c.env)
 
->>>>>>> 64d4d020
 	e2e.PrepRegistry(t, c.env)
 
 	// setup file and dir to use as invalid sources
