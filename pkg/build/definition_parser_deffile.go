--- conflicted
+++ resolved
@@ -18,23 +18,6 @@
 	"unicode"
 )
 
-<<<<<<< HEAD
-// validSections just contains a list of all the valid sections a definition file
-// could contain. If any others are found, an error will generate
-var validSections = map[string]bool{
-	"help":        true,
-	"setup":       true,
-	"files":       true,
-	"labels":      true,
-	"environment": true,
-	"pre":         true,
-	"post":        true,
-	"runscript":   true,
-	"test":        true,
-}
-
-=======
->>>>>>> d992b89d
 // scanDefinitionFile is the SplitFunc for the scanner that will parse the deffile. It will split into tokens
 // that designated by a line starting with %
 // If there are any Golang devs reading this, please improve your documentation for this. It's awful.
