// Copyright (c) 2018, Sylabs Inc. All rights reserved.
// This software is licensed under a 3-clause BSD license. Please consult the
// LICENSE file distributed with the sources of this project regarding your
// rights to use or distribute this software.

package cli

import (
	"os"
	"text/template"

	"github.com/spf13/cobra"

	"github.com/singularityware/singularity/docs"
)

// Global variables for singularity CLI
var (
	debug   bool
	silent  bool
	verbose bool
	quiet   bool
)

func init() {
	SingularityCmd.Flags().SetInterspersed(false)
	SingularityCmd.PersistentFlags().SetInterspersed(false)

	templateFuncs := template.FuncMap{
		"TraverseParentsUses": TraverseParentsUses,
	}
	cobra.AddTemplateFuncs(templateFuncs)

	SingularityCmd.SetHelpTemplate(docs.HelpTemplate)
	SingularityCmd.SetUsageTemplate(docs.UseTemplate)

	SingularityCmd.Flags().BoolVarP(&debug, "debug", "d", false, "Print debugging information")
	SingularityCmd.Flags().BoolVarP(&silent, "silent", "s", false, "Only print errors")
	SingularityCmd.Flags().BoolVarP(&quiet, "quiet", "q", false, "Suppress all normal output")
	SingularityCmd.Flags().BoolVarP(&verbose, "verbose", "v", false, "Increase verbosity +1")

}

// singularity is the base command when called without any subcommands
var SingularityCmd = &cobra.Command{
	TraverseChildren:      true,
	DisableFlagsInUseLine: true,
	Run: nil,

	Use:     docs.SingularityUse,
	Short:   docs.SingularityShort,
	Long:    docs.SingularityLong,
	Example: docs.SingularityExample,
}

// ExecuteSingularity adds all child commands to the root command and sets
// flags appropriately. This is called by main.main(). It only needs to happen
// once to the root command (singularity).
func ExecuteSingularity() {
	if err := SingularityCmd.Execute(); err != nil {
		os.Exit(1)
	}
}

<<<<<<< HEAD
// TraverseParentsUses walks the parent commands and outputs a properly formatted use string
=======
// TraverseParentsUses traverses each parent recursively and appends its usage.
>>>>>>> 2f5ef4c1
func TraverseParentsUses(cmd *cobra.Command) string {
	if cmd.HasParent() {
		return TraverseParentsUses(cmd.Parent()) + cmd.Use + " "
	}

	return cmd.Use + " "
}<|MERGE_RESOLUTION|>--- conflicted
+++ resolved
@@ -62,11 +62,7 @@
 	}
 }
 
-<<<<<<< HEAD
 // TraverseParentsUses walks the parent commands and outputs a properly formatted use string
-=======
-// TraverseParentsUses traverses each parent recursively and appends its usage.
->>>>>>> 2f5ef4c1
 func TraverseParentsUses(cmd *cobra.Command) string {
 	if cmd.HasParent() {
 		return TraverseParentsUses(cmd.Parent()) + cmd.Use + " "
