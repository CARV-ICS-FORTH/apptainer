/* 
 * Copyright (c) 2015-2016, Gregory M. Kurtzer. All rights reserved.
 * 
 * “Singularity” Copyright (c) 2016, The Regents of the University of California,
 * through Lawrence Berkeley National Laboratory (subject to receipt of any
 * required approvals from the U.S. Dept. of Energy).  All rights reserved.
 * 
 * This software is licensed under a customized 3-clause BSD license.  Please
 * consult LICENSE file distributed with the sources of this project regarding
 * your rights to use or distribute this software.
 * 
 * NOTICE.  This Software was developed under funding from the U.S. Department of
 * Energy and the U.S. Government consequently retains certain rights. As such,
 * the U.S. Government has been granted for itself and others acting on its
 * behalf a paid-up, nonexclusive, irrevocable, worldwide license in the Software
 * to reproduce, distribute copies to the public, prepare derivative works, and
 * perform publicly and display publicly, and to permit other to do so. 
 * 
 */

typedef struct {
    int ready;
    uid_t uid;
    gid_t gid;
    gid_t *gids;
    size_t gids_count;
} s_privinfo;


<<<<<<< HEAD
void update_uid_map(pid_t child, uid_t outside, int);
void update_gid_map(pid_t child, gid_t outside, int);
=======
// These all return void because on failure they ABORT()
void priv_drop_perm(void);
void priv_drop(void);
void priv_escalate(void);
void priv_init(void);

>>>>>>> ae068927
<|MERGE_RESOLUTION|>--- conflicted
+++ resolved
@@ -24,17 +24,24 @@
     gid_t gid;
     gid_t *gids;
     size_t gids_count;
+    int userns_ready;
+    int disable_setgroups;
+    int orig_pid;
+    uid_t orig_uid;
+    uid_t orig_gid;
 } s_privinfo;
 
+int priv_userns_enabled();
 
-<<<<<<< HEAD
+// These all return void because on failure they ABORT()
 void update_uid_map(pid_t child, uid_t outside, int);
 void update_gid_map(pid_t child, gid_t outside, int);
-=======
-// These all return void because on failure they ABORT()
 void priv_drop_perm(void);
 void priv_drop(void);
 void priv_escalate(void);
 void priv_init(void);
-
->>>>>>> ae068927
+// Initialize the user namespace from outside the container.
+void priv_init_userns_outside();
+// Finish initialization of user namespace; must be called inside
+// the container but *before* PID namespaces are setup.
+void priv_init_userns_inside();