--- conflicted
+++ resolved
@@ -71,12 +71,7 @@
 
 int main(int argc, char ** argv) {
     FILE *loop_fp = NULL;
-<<<<<<< HEAD
     FILE *containerimage_fp = NULL;
-=======
-    FILE *containerimage_fp;
-    FILE *config_fp;
->>>>>>> 27594d78
     FILE *daemon_fp = NULL;
     char *containerimage;
     char *containername;
@@ -91,18 +86,11 @@
     char *loop_dev = 0;
     char *config_path;
     char cwd[PATH_MAX]; // Flawfinder: ignore
-<<<<<<< HEAD
     int cwd_fd = 0;
     int sessiondirlock_fd = 0;
     int containerimage_fd = 0;
     int loop_dev_lock_fd = 0;
     int daemon_pid = -1;
-=======
-    int cwd_fd;
-    int sessiondirlock_fd;
-    int loop_dev_lock_fd;
-    int join_daemon_ns = 0;
->>>>>>> 27594d78
     int retval = 0;
     uid_t orig_uid;
     pid_t namespace_fork_pid = 0;
@@ -274,28 +262,16 @@
 
     message(LOG, "Command=%s, Container=%s, CWD=%s, Arg1=%s\n", command, containerimage, cwd, (argc > 1 ? argv[1] : "(null)"));
 
-<<<<<<< HEAD
     if (container_is_image > 0 ) {
         message(DEBUG, "Checking if we are opening image as read/write\n");
         if ( getenv("SINGULARITY_WRITABLE") == NULL ) { // Flawfinder: ignore (only checking for existance of getenv)
             message(DEBUG, "Opening image as read only: %s\n", containerimage);
             if ( ( containerimage_fp = fopen(containerimage, "r") ) == NULL ) { // Flawfinder: ignore 
                 message(ERROR, "Could not open image read only %s: %s\n", containerimage, strerror(errno));
-=======
-    message(DEBUG, "Checking if we are opening image as read/write\n");
-    if ( getenv("SINGULARITY_WRITABLE") != NULL ) { // Flawfinder: ignore (only checking for existance of getenv)
-    	int containerimage_fd;
-
-        if ( getuid() == 0 ) {
-            message(DEBUG, "Opening image as read/write: %s\n", containerimage);
-            if ( ( containerimage_fp = fopen(containerimage, "r+") ) == NULL ) { // Flawfinder: ignore
-                message(ERROR, "Could not open image read/write %s: %s\n", containerimage, strerror(errno));
->>>>>>> 27594d78
                 ABORT(255);
             }
 
             containerimage_fd = fileno(containerimage_fp);
-<<<<<<< HEAD
             message(DEBUG, "Setting shared lock on file descriptor: %d\n", containerimage_fd);
             if ( flock(containerimage_fd, LOCK_SH | LOCK_NB) < 0 ) {
                 message(ERROR, "Could not obtained shared lock on image\n");
@@ -315,25 +291,6 @@
                 ABORT(5);
             }
         }
-=======
-            message(DEBUG, "Setting exclusive lock on file descriptor: %d\n", containerimage_fd);
-            if ( flock(containerimage_fd, LOCK_EX | LOCK_NB) < 0 ) {
-                message(WARNING, "Could not obtain exclusive lock on image\n");
-            }
-        } else {
-            message(ERROR, "Only root can mount images as writable\n");
-            ABORT(1);
-        }
-
-    } else {
-
-        message(DEBUG, "Opening image as read only: %s\n", containerimage);
-        if ( ( containerimage_fp = fopen(containerimage, "r") ) == NULL ) { // Flawfinder: ignore 
-            message(ERROR, "Could not open image read only %s: %s\n", containerimage, strerror(errno));
-            ABORT(255);
-        }
-
->>>>>>> 27594d78
     }
 
     message(DEBUG, "Checking for namespace daemon pidfile\n");
@@ -438,28 +395,12 @@
         ABORT(255);
     }
 
-<<<<<<< HEAD
     if ( container_is_image > 0 ) {
         message(DEBUG, "Checking for set loop device\n");
         loop_dev_lock = joinpath(sessiondir, "loop_dev.lock");
         loop_dev_cache = joinpath(sessiondir, "loop_dev");
         if ( ( loop_dev_lock_fd = open(loop_dev_lock, O_CREAT | O_RDWR, 0644) ) < 0 ) { // Flawfinder: ignore
             message(ERROR, "Could not open loop_dev_lock %s: %s\n", loop_dev_lock, strerror(errno));
-=======
-    message(DEBUG, "Checking for set loop device\n");
-    if ( ( loop_dev_lock_fd = open(loop_dev_lock, O_CREAT | O_RDWR, 0644) ) < 0 ) { // Flawfinder: ignore
-        message(ERROR, "Could not open loop_dev_lock %s: %s\n", loop_dev_lock, strerror(errno));
-        ABORT(255);
-    }
-
-    message(DEBUG, "Requesting exclusive flock() on loop_dev lockfile\n");
-    if ( flock(loop_dev_lock_fd, LOCK_EX | LOCK_NB) == 0 ) {
-        message(DEBUG, "We have exclusive flock() on loop_dev lockfile\n");
-
-        message(DEBUG, "Binding container to loop interface\n");
-        if ( ( loop_fp = loop_bind(containerimage_fp, &loop_dev, 1)) == NULL ) {
-            message(ERROR, "Could not bind image to loop!\n");
->>>>>>> 27594d78
             ABORT(255);
         }
 
@@ -485,7 +426,6 @@
         } else {
             message(DEBUG, "Unable to get exclusive flock() on loop_dev lockfile\n");
 
-<<<<<<< HEAD
             message(DEBUG, "Waiting to obtain shared lock on loop_dev lockfile\n");
             flock(loop_dev_lock_fd, LOCK_SH);
 
@@ -502,13 +442,6 @@
             }
         }
 
-=======
-        message(DEBUG, "Attaching loop file pointer to loop_dev\n");
-        if ( ( loop_fp = loop_attach(loop_dev) ) == NULL ) {
-            message(ERROR, "Could not obtain file pointer to loop device!\n");
-            ABORT(255);
-        }
->>>>>>> 27594d78
     }
 
     message(DEBUG, "Creating container image mount path: %s\n", containerdir);
@@ -658,31 +591,12 @@
                 }
 
                 bind_paths(containerdir);
-
-<<<<<<< HEAD
-=======
-                    if ( ( is_file(source) != 0 ) && ( is_dir(source) != 0 ) ) {
-                        message(WARNING, "Non existant 'bind path' source: '%s'\n", source);
-                        continue;
-                    }
-                    if ( ( is_file(joinpath(containerdir, dest)) != 0 ) && ( is_dir(joinpath(containerdir, dest)) != 0 ) ) {
-                        message(WARNING, "Non existant 'bind point' in container: '%s'\n", dest);
-                        continue;
-                    }
-
-                    message(VERBOSE, "Binding '%s' to '%s:%s'\n", source, containername, dest);
-                    if ( mount_bind(source, joinpath(containerdir, dest), 1) < 0 ) {
-                        ABORT(255);
-                    }
-                }
->>>>>>> 27594d78
             }
 
         } else {
             namespace_join(daemon_pid);
         }
 
-<<<<<<< HEAD
         if ( orig_uid != 0 || priv_target_mode() ) { // If we are root, no need to mess with passwd or group
             message(DEBUG, "Checking configuration file for 'config passwd'\n");
             config_rewind();
@@ -740,52 +654,6 @@
             if ( ( is_file(joinpath(containerdir, dest)) != 0 ) && ( is_dir(joinpath(containerdir, dest)) != 0 ) ) {
                 message(WARNING, "Non existant 'bind scratch' in container: '%s'\n", dest);
                 continue;
-=======
-            if ( uid != 0 ) { // If we are root, no need to mess with passwd or group
-                message(DEBUG, "Checking configuration file for 'config passwd'\n");
-                rewind(config_fp);
-                if ( config_get_key_bool(config_fp, "config passwd", 1) > 0 ) {
-                    if (is_file(joinpath(containerdir, "/etc/passwd")) == 0 ) {
-                        if ( is_file(joinpath(sessiondir, "/passwd")) < 0 ) {
-                            message(VERBOSE2, "Staging /etc/passwd with user info\n");
-                            if ( build_passwd(joinpath(containerdir, "/etc/passwd"), joinpath(sessiondir, "/passwd")) < 0 ) {
-                                message(ERROR, "Failed creating template password file\n");
-                                ABORT(255);
-                            }
-                        }
-                        message(VERBOSE, "Binding staged /etc/passwd into container\n");
-                        if ( mount_bind(joinpath(sessiondir, "/passwd"), joinpath(containerdir, "/etc/passwd"), 1) < 0 ) {
-                            message(ERROR, "Could not bind /etc/passwd\n");
-                            ABORT(255);
-                        }
-                    }
-                } else {
-                    message(VERBOSE, "Skipping /etc/passwd staging\n");
-                }
-
-                message(DEBUG, "Checking configuration file for 'config group'\n");
-                rewind(config_fp);
-                if ( config_get_key_bool(config_fp, "config group", 1) > 0 ) {
-                    if (is_file(joinpath(containerdir, "/etc/group")) == 0 ) {
-                        if ( is_file(joinpath(sessiondir, "/group")) < 0 ) {
-                            message(VERBOSE2, "Staging /etc/group with user info\n");
-                            if ( build_group(joinpath(containerdir, "/etc/group"), joinpath(sessiondir, "/group")) < 0 ) {
-                                message(ERROR, "Failed creating template group file\n");
-                                ABORT(255);
-                            }
-                        }
-                        message(VERBOSE, "Binding staged /etc/group into container\n");
-                        if ( mount_bind(joinpath(sessiondir, "/group"), joinpath(containerdir, "/etc/group"), 1) < 0 ) {
-                            message(ERROR, "Could not bind /etc/group\n");
-                            ABORT(255);
-                        }
-                    }
-                } else {
-                    message(VERBOSE, "Skipping /etc/group staging\n");
-                }
-            } else {
-                message(VERBOSE, "Not staging passwd or group (running as root)\n");
->>>>>>> 27594d78
             }
 
             message(VERBOSE, "Binding '%s' to '%s:%s'\n", scratch_dir, containername, dest);
@@ -893,119 +761,6 @@
                 } else {
                     message(VERBOSE, "Skipping /sys mount\n");
                 }
-<<<<<<< HEAD
-=======
-
-
-                // Drop all privileges for good
-                message(VERBOSE2, "Dropping all privileges\n");
-                if ( drop_privs_perm(&uinfo) < 0 ) {
-                    ABORT(255);
-                }
-
-
-                if ( getenv("SINGULARITY_CONTAIN") == NULL ) { // Flawfinder: ignore (only checking for existance of envar)
-                    // Change to the proper directory
-                    message(VERBOSE2, "Changing to correct working directory: %s\n", cwd);
-                    if ( is_dir(cwd) == 0 ) {
-                       if ( chdir(cwd) < 0 ) {
-                            message(ERROR, "Could not chdir to: %s: %s\n", cwd, strerror(errno));
-                            ABORT(1);
-                        }
-                    } else {
-                        if ( fchdir(cwd_fd) < 0 ) {
-                            message(ERROR, "Could not fchdir to cwd: %s\n", strerror(errno));
-                            ABORT(1);
-                        }
-                    }
-                } else {
-                    message(VERBOSE3, "Not chdir'ing to CWD, called with --contain\n");
-                }
-
-                // After this, we exist only within the container... Let's make it known!
-                message(DEBUG, "Setting environment variable 'SINGULARITY_CONTAINER=1'\n");
-                if ( setenv("SINGULARITY_CONTAINER", containername, 1) != 0 ) {
-                    message(ERROR, "Could not set SINGULARITY_CONTAINER to '%s'\n", containername);
-                    ABORT(1);
-                }
-
-
-                // Do what we came here to do!
-                if ( command == NULL ) {
-                    message(WARNING, "No command specified, launching 'shell'\n");
-                    command = strdup("shell");
-                }
-                if ( strcmp(command, "run") == 0 ) {
-                    message(VERBOSE, "COMMAND=run\n");
-                    if ( container_run(argc, argv) < 0 ) {
-                        ABORT(255);
-                    }
-                }
-                if ( strcmp(command, "exec") == 0 ) {
-                    message(VERBOSE, "COMMAND=exec\n");
-                    if ( container_exec(argc, argv) < 0 ) {
-                        ABORT(255);
-                    }
-                }
-                if ( strcmp(command, "shell") == 0 ) {
-                    message(VERBOSE, "COMMAND=shell\n");
-                    if ( container_shell(argc, argv) < 0 ) {
-                        ABORT(255);
-                    }
-                }
-                if ( strcmp(command, "start") == 0 ) {
-                    message(VERBOSE, "COMMAND=start\n");
-                    //strncpy(argv[0], "Singularity Init", strlen(argv[0]));
-
-                    if ( container_daemon_start(sessiondir) < 0 ) {
-                        ABORT(255);
-                    }
-                }
-
-                message(ERROR, "Unknown command: %s\n", command);
-                ABORT(255);
-
-
-            // Wait for exec process to finish
-            } else if ( exec_fork_pid > 0 ) {
-                int tmpstatus;
-
-                if ( strcmp(command, "start") == 0 ) {
-                    if ( fprintf(daemon_fp, "%d", exec_fork_pid) < 0 ) {
-                        message(ERROR, "Could not write to daemon pid file: %s\n", strerror(errno));
-                        ABORT(255);
-                    }
-                    fflush(daemon_fp);
-                }
-
-                strncpy(argv[0], "Singularity: exec", strlen(argv[0])); // Flawfinder: ignore
-
-                message(DEBUG, "Dropping privs...\n");
-
-                if ( drop_privs(&uinfo) < 0 ) {
-                    ABORT(255);
-                }
-
-                message(VERBOSE2, "Waiting for Exec process...\n");
-
-                waitpid(exec_fork_pid, &tmpstatus, 0);
-                retval = WEXITSTATUS(tmpstatus);
-            } else {
-                message(ERROR, "Could not fork exec process: %s\n", strerror(errno));
-                ABORT(255);
-            }
-
-            message(VERBOSE, "Exec parent process returned: %d\n", retval);
-            return(retval);
-
-        // Wait for namespace process to finish
-        } else if ( namespace_fork_pid > 0 ) {
-            int tmpstatus;
-            strncpy(argv[0], "Singularity: namespace", strlen(argv[0])); // Flawfinder: ignore
-
-            if ( drop_privs(&uinfo) < 0 ) {
-                ABORT(255);
->>>>>>> 27594d78
             }
 
 
@@ -1168,17 +923,9 @@
             message(WARNING, "Could not remove all files in %s: %s\n", sessiondir, strerror(errno));
         }
 
-<<<<<<< HEAD
         if ( loop_dev ) {
             message(DEBUG, "Calling loop_free(%s)\n", loop_dev);
             loop_free(loop_dev);
-=======
-        message(DEBUG, "Calling loop_free(%s)\n", loop_dev);
-        loop_free(loop_dev);
-
-        if ( drop_privs(&uinfo) < 0 ) {
-            ABORT(255);
->>>>>>> 27594d78
         }
         priv_drop_perm();
 
@@ -1188,13 +935,10 @@
 
     message(VERBOSE2, "Cleaning up...\n");
 
-<<<<<<< HEAD
     if (scratch_dir) {
         s_rmdir(scratch_dir);
     }
 
-=======
->>>>>>> 27594d78
     close(sessiondirlock_fd);
 
     free(loop_dev_lock);
